""" Module for handling File data operations related to annotations and streams.

Author:
    Dominik Schiller <dominik.schiller@uni-a.de>
Date:
    18.8.2023

"""

import csv
import json
import math
import mmap
import subprocess
import xml.etree.ElementTree as Et
from pathlib import Path
from struct import *
from typing import Union

import decord
import ffmpegio
import numpy as np
from PIL import Image as PILImage

PILImage.init()
from decord import cpu

from nova_utils.data.annotation import (
    SchemeType,
    Annotation,
    DiscreteAnnotation,
    DiscreteAnnotationScheme,
    ContinuousAnnotation,
    ContinuousAnnotationScheme,
    FreeAnnotation,
    FreeAnnotationScheme,
)
from nova_utils.data.data import Data
from nova_utils.data.handler.ihandler import IHandler
from nova_utils.data.static import Image, Text
from nova_utils.data.stream import (
    Video,
    Audio,
    Stream,
    SSIStream,
    StreamMetaData,
    SSIStreamMetaData,
)
from nova_utils.utils.anno_utils import (
    convert_label_to_ssi_dtype,
    convert_ssi_to_label_dtype,
)
from nova_utils.utils.string_utils import string_to_enum
from nova_utils.utils.type_definitions import (
    SSILabelDType,
    SSIFileType,
    SSINPDataType,
)


# METADATA
class FileMetaData:
    """Metadata for a file.

    Attributes:
        file_path (Path): The filepath from which the data has been loaded
    """

    def __init__(self, file_path: Path):
        """
        Initialize metadata for any file.

        Args:
        file_path (Path): The filepath from which the data has been loaded
        """
        self.file_path = file_path


class FileSSIStreamMetaData:
    """Metadata for a file.

    Attributes:
        ftype (str): The file type.
        delim (str): The delimiter used to separate entries in the file.
    """

    def __init__(self, ftype: str, delim: str):
        """
        Initialize additional metadata for a file-based SSIStream.
        FileMetaData needs to be set separately.

        Args:
            ftype (str): The file type.
            delim (str): The delimiter used in the file.
        """
        self.ftype = ftype
        self.delim = delim


# ANNOTATIONS


class _AnnotationFileHandler(IHandler):
    """Class for handling the loading and saving of data annotations."""

    default_ext = ".annotation"

    @staticmethod
    def _load_data_discrete(path: Path, ftype: str):
        """
        Load discrete annotation data from a file.

        Args:
            path (Path): The path of the file containing the annotation data.
            ftype (str): The file type (ASCII or BINARY) of the annotation data.

        Returns:
            np.ndarray: The loaded discrete annotation data as a NumPy array.
        """

        if ftype == SSIFileType.ASCII.name:
            data = np.loadtxt(
                path,
                dtype=SSILabelDType.DISCRETE.value,
                delimiter=";",
                encoding="UTF-8",
            )
        elif ftype == SSIFileType.BINARY.name:
            data = np.fromfile(path, dtype=SSILabelDType.DISCRETE.value)
        else:
            raise ValueError("FileType {} not supported".format(ftype))

        return data

    @staticmethod
    def _load_data_continuous(path, ftype):
        """
        Load continuous annotation data from a file.

        Args:
            path (Path): The path of the file containing the annotation data.
            ftype (str): The file type (ASCII or BINARY) of the annotation data.

        Returns:
            np.ndarray: The loaded continuous annotation data as a NumPy array.
        """
        if ftype == SSIFileType.ASCII.name:
            data = np.loadtxt(
                path,
                dtype=SSILabelDType.CONTINUOUS.value,
                delimiter=";",
                encoding="UTF-8",
            )
        elif ftype == SSIFileType.BINARY.name:
            data = np.fromfile(path, dtype=SSILabelDType.CONTINUOUS.value)
        else:
            raise ValueError("FileType {} not supported".format(ftype))

        return data

    @staticmethod
    def _load_data_free(path, ftype, size):
        """
        Load free annotation data from a file.

        Args:
            path (Path): The path of the file containing the annotation data.
            ftype (str): The file type (ASCII or BINARY) of the annotation data.
            size (int): The size of the data to be loaded.

        Returns:
            np.ndarray: The loaded free annotation data as a NumPy array.
        """
        data = []
        if ftype == SSIFileType.ASCII.name:
            with open(path, "r") as ascii_file:
                ascii_file_reader = csv.reader(ascii_file, delimiter=";", quotechar='"')
                for row in ascii_file_reader:
                    f = float(row[0])
                    t = float(row[1])
                    n = row[2]
                    c = float(row[3])
                    data.append((f, t, n, c))

        elif ftype == SSIFileType.BINARY.name:
            with open(path, "rb") as binary_file:
                counter = 0
                binary_file.seek(0)

                while counter < size:
                    # from (8byte float)
                    f = unpack("d", binary_file.read(8))[0]
                    # to (8byte float)
                    t = unpack("d", binary_file.read(8))[0]
                    # length of label (4byte uint)
                    lol = unpack("i", binary_file.read(4))[0]
                    # the label (lol * byte)
                    n = binary_file.read(lol).decode("ISO-8859-1")
                    # confidence (4Byte float)
                    c = unpack("f", binary_file.read(4))[0]

                    data.append((f, t, n, c))
                    counter += 1
        else:
            raise ValueError("FileType {} not supported".format(ftype))

        return np.asarray(data, dtype=SSILabelDType.FREE.value)

    @staticmethod
    def _str_format_from_dtype(dtype: np.dtype):
        """
        Generate a string format for a given numpy dtype.

        Args:
            dtype (np.dtype): The numpy dtype.

        Returns:
            list: A list of format strings for each field in the dtype.
        """
        fmt = []

        for _, field_info in dtype.fields.items():
            dt, bo = field_info
            if np.issubdtype(dt, np.integer):
                # For integers, use '%d' format
                format_string = "%d"
            elif np.issubdtype(dt, np.floating):
                # For floating-point numbers, use '%.2f' format with 2 decimal places
                format_string = "%.2f"
            else:
                # For other data types (e.g., strings, bools, etc.), use the default '%s' format
                format_string = "%s"
            fmt.append(format_string)

        return fmt

    def load(self, fp: Path, header_only: bool = False) -> Annotation:
        """
        Load annotation data from an XML file.

        Args:
            fp (Path): The file path of the XML annotation file.
            header_only (bool): If true only the stream header will be loaded.


        Returns:
            Annotation: The loaded annotation data as an Annotation object.
        """
        data_path = fp.with_suffix(fp.suffix + "~")
        tree = Et.parse(fp)

        # info
        info = tree.find("info", {})
        ftype = info.get("ftype")
        size = int(info.get("size", 0))

        # meta
        meta = tree.find("meta")
        if meta is None:
            meta = {}
        role = meta.get("role")
        annotator = meta.get("annotator")

        # scheme
        scheme = tree.find("scheme")
        if scheme is None:
            scheme = {}
        scheme_name = scheme.get("name")
        scheme_type = scheme.get("type")

        # TODO: Nova Annotations do export a 'color' column where ssi annotations do not. Account for this
        anno_data = None
        duration = None
        if scheme_type == SchemeType.DISCRETE.name:
            scheme_classes = {}
            for item in scheme:
                scheme_classes[item.get("id")] = item.get("name")

            if not header_only:
                anno_data = self._load_data_discrete(data_path, ftype)
                anno_data = convert_ssi_to_label_dtype(anno_data, SchemeType.DISCRETE)
                if anno_data.size:
                    duration = anno_data[-1][1]

            anno_scheme = DiscreteAnnotationScheme(
                name=scheme_name, classes=scheme_classes
            )
            annotation = DiscreteAnnotation(
                data=anno_data,
                scheme=anno_scheme,
                role=role,
                annotator=annotator,
                duration=duration,
            )

        # continuous scheme
        elif scheme_type == SchemeType.CONTINUOUS.name:
            sr = float(scheme.get("sr"))
            min_val = float(scheme.get("min"))
            max_val = float(scheme.get("max"))

            if not header_only:
                anno_data = self._load_data_continuous(data_path, ftype)
                anno_data = convert_ssi_to_label_dtype(anno_data, SchemeType.CONTINUOUS)
                if anno_data.size:
                    duration = len(anno_data) / sr * 1000

            anno_scheme = ContinuousAnnotationScheme(
                name=scheme_name, sample_rate=sr, min_val=min_val, max_val=max_val
            )
            annotation = ContinuousAnnotation(
                scheme=anno_scheme,
                data=anno_data,
                role=role,
                annotator=annotator,
                duration=duration,
            )

        # free scheme
        elif scheme_type == SchemeType.FREE.name:
            if not header_only:
                anno_data = self._load_data_free(data_path, ftype, size)
                anno_data = convert_ssi_to_label_dtype(anno_data, SchemeType.FREE)
                if anno_data.size:
                    duration = anno_data[-1][1]

            anno_scheme = FreeAnnotationScheme(name=scheme_name)
            annotation = FreeAnnotation(
                scheme=anno_scheme,
                data=anno_data,
                role=role,
                annotator=annotator,
                duration=duration,
            )
        else:
            raise TypeError(f"Unknown scheme type {type}")

        return annotation

    def save(self, data: Annotation, fp: Path, ftype: SSIFileType = SSIFileType.ASCII):
        """
        Save annotation data to a file.

        Args:
            data (Annotation): The annotation data to be saved.
            fp (Path): The file path for saving the data.
            ftype (SSIFileTypes, optional): The file type (ASCII or BINARY) for saving.

        Raises:
            TypeError: If filetype is not supported for saving or unknown
        """
        data_path = fp.with_suffix(fp.suffix + "~")

        # header
        root = Et.Element("annotation", attrib={"ssi-v ": "3"})

        # info
        size = str(len(data.data))
        Et.SubElement(root, "info", attrib={"ftype": ftype.name, "size": size})

        # meta
        role = "" if data.meta_data.role is None else data.meta_data.role
        annotator = "" if data.meta_data.annotator is None else data.meta_data.annotator
        Et.SubElement(root, "meta", attrib={"role": role, "annotator": annotator})

        # scheme
        scheme_name = data.annotation_scheme.name
        scheme_type = data.annotation_scheme.scheme_type

        if scheme_type == SchemeType.DISCRETE:
            data: DiscreteAnnotation
            scheme = Et.SubElement(
                root, "scheme", attrib={"name": scheme_name, "type": scheme_type.name}
            )
            for class_id, class_name in data.annotation_scheme.classes.items():
                Et.SubElement(
                    scheme, "item", attrib={"name": class_name, "id": str(class_id)}
                )

        elif scheme_type == SchemeType.CONTINUOUS:
            data: ContinuousAnnotation
            Et.SubElement(
                root,
                "scheme",
                attrib={
                    "name": scheme_name,
                    "type": scheme_type.name,
                    "sr": f"{data.annotation_scheme.sample_rate:.3f}",
                    "min": f"{data.annotation_scheme.min_val:.3f}",
                    "max": f"{data.annotation_scheme.max_val:.3f}",
                },
            )

        elif scheme_type == SchemeType.FREE:
            if ftype == SSIFileType.BINARY:
                raise TypeError(
                    "Binary output format is not supported for free annotation schemes"
                )
            data: FreeAnnotation
            Et.SubElement(
                root, "scheme", attrib={"name": scheme_name, "type": scheme_type.name}
            )
        else:
            raise TypeError(f"Unknown scheme type {type}")

        root = Et.ElementTree(root)
        Et.indent(root, space="    ", level=0)
        root.write(fp)

        anno_data = convert_label_to_ssi_dtype(data.data, scheme_type)

        # save data
        if ftype == SSIFileType.ASCII:
            fmt = self._str_format_from_dtype(anno_data.dtype)
            np.savetxt(data_path, anno_data, fmt=fmt, delimiter=";", encoding="UTF-8")
        if ftype == SSIFileType.BINARY:
            data.data.tofile(data_path, sep="")


# Text
class _TextFileHandler(IHandler):

    default_ext = ".txt"

    def load(self, fp, header_only=False) -> Union[Data, None]:
        # text = np.loadtxt(fp)
        with open(fp, "r") as f:
            text = f.read()
        text = Text(data=text)
        return text

    def save(self, data, fp, header_only=False):
        with open(fp, "w") as f:
            f.write(" ".join(data.data))


# Image
class _ImageFileHandler(IHandler):

    default_ext = ".jpg"

    def load(self, fp, header_only=False) -> Union[Data, None]:
        pil_img = PILImage.open(fp)
        pil_img = pil_img.convert("RGB")
        np_img = np.array(pil_img)

        img = Image(
            data=np_img,
            ext=pil_img.format,
            sample_shape=np_img.shape,
            dtype=np_img.dtype,
        )
        return img

    def save(self, data, fp, header_only=False):
        np_img = data.data
        pil_img = PILImage.fromarray(np_img, mode="RGB")
        pil_img.save(fp)


# SSI STREAMS
class _SSIStreamFileHandler(IHandler):
    """Class for handling the loading and saving of SSIStreams."""

    default_ext = ".stream"

    def _load_header(self, fp: Path) -> dict:
        """
        Load SSIStream header from a file.

        Args:
            fp (Path): The file path of the SSIStream.

        Returns:
            dict: A dictionary containing SSIStream header data.
        """

        tree = Et.parse(fp)

        # info
        info = tree.find("info", {})
        ftype = info.get("ftype")
        sr = info.get("sr")
        dim = info.get("dim")
        byte = info.get("byte")
        dtype = info.get("type")
        delim = info.get("delim")

        # chunks
        chunks = []
        for chunk in tree.findall("chunk"):
            from_ = chunk.get("from")
            to_ = chunk.get("to")
            byte_ = chunk.get("byte")
            num_ = chunk.get("num")
            chunks.append((from_, to_, byte_, num_))

        chunks = np.array(chunks, dtype=SSIStream.CHUNK_DTYPE)
        num_samples = int(sum(chunks["num"]))
        duration = int(num_samples / float(sr) * 1000)

        ssistream_meta_data = {
            "name": fp.stem,
            "ext": fp.suffix,
            "duration": duration,
            "sample_shape": (int(dim),),
            "num_samples": num_samples,
            "sample_rate": float(sr),
            "dtype": string_to_enum(SSINPDataType, dtype).value,
            "chunks": chunks,
            "fp": fp,
            "delim": delim,
            "ftype": ftype,
        }
        return ssistream_meta_data

    def _load_data(
        self,
        fp: Path,
        size: int,
        dim: int,
        ftype=SSIFileType.ASCII,
        dtype: np.dtype = SSINPDataType.FLOAT.value,
        delim=" ",
    ):
        """
        Load SSIStream data from a file.

        Args:
            fp (Path): The file path of the SSIStream data.
            size (int): The size of the data.
            dim (int): The dimension of the data.
            ftype (SSIFileTypes, optional): The file type (ASCII or BINARY) of the SSIStream data.
            dtype (np.dtype, optional): The data type.
            delim (str, optional): The delimiter used in the file.

        Returns:
            np.ndarray: The loaded SSIStream data as a NumPy array.

        Raises:
            ValueError: If the provided filetype is not supported
        """
        if ftype == SSIFileType.ASCII:
            return np.loadtxt(fp, dtype=dtype, delimiter=delim)
        elif ftype == SSIFileType.BINARY:
            stream = np.fromfile(fp, dtype=dtype).reshape(-1, dim)
            if size is not None and size != 0:
                assert stream.shape[0] == size
            return stream
        else:
            raise ValueError("FileType {} not supported".format(self))

    def save(
        self,
        data: SSIStream,
        fp: Path,
        ftype: SSIFileType = SSIFileType.BINARY,
        delim: str = " ",
    ):
        """
        Save SSIStream data to a file.

        Args:
            data (SSIStream): The SSIStream data to be saved.
            fp (Path): The file path for saving the data.
            ftype (SSIFileTypes, optional): The file type (ASCII or BINARY) for saving.
            delim (str, optional): The delimiter to be used in the file.
        """
        # save header
        data_path = fp.with_suffix(fp.suffix + "~")

        # header
        root = Et.Element("annotation", attrib={"ssi-v ": "2"})

        # info
        meta_data: StreamMetaData | SSIStreamMetaData = data.meta_data
        sr = meta_data.sample_rate
        dim = (
            meta_data.sample_shape[0]
            if not meta_data.sample_shape is None
            else data.data[0].shape[0]
        )
        byte = np.dtype(meta_data.dtype).itemsize
        dtype = SSINPDataType(meta_data.dtype).name
        Et.SubElement(
            root,
            "info",
            attrib={
                "ftype": ftype.name,
                "sr": f"{sr:.3f}",
                "dim": str(dim),
                "byte": str(byte),
                "type": dtype,
                "delim": delim,
            },
        )

        # meta
        Et.SubElement(
            root, "meta", attrib={"type": meta_data.media_type, **meta_data.custom_meta}
        )

        # chunks
        if meta_data.chunks is not None:
            for chunk in meta_data.chunks:
                Et.SubElement(
                    root,
                    "chunk",
                    attrib={
                        "from": f"{chunk['from']:.3f}",
                        "to": f"{chunk['to']:.3f}",
                        "byte": str(chunk["byte"]),
                        "num": str(chunk["num"]),
                    },
                )

        # saving
        root = Et.ElementTree(root)
        Et.indent(root, space="    ", level=0)
        root.write(fp)

        # save data
        if ftype == SSIFileType.ASCII:
            np.savetxt(data_path, data.data, delimiter=delim)
        if ftype == SSIFileType.BINARY:
            data.data.tofile(data_path)

    def load(self, fp, header_only: bool = False, **kwargs) -> Data:
        """
        Load SSIStream data from a file.

        Args:
            fp (Path): The file path of the SSIStream.
            header_only (bool): If true only the stream header will be loaded.

            **kwargs: Arbitrary keyword arguments.

        Returns:
            Data: The loaded SSIStream data.
        """
        data_path = fp.with_suffix(fp.suffix + "~")
        header = self._load_header(fp)
        duration = header.get("duration")
        sample_shape = header.get("sample_shape")
        num_samples = header.get("num_samples")
        sample_rate = header.get("sample_rate")
        dtype = header.get("dtype")
        chunks = header.get("chunks")
        delim = header["delim"]
        ftype = header["ftype"]
        name = header["name"]
        ext = header["ext"]

        data = None
        if not header_only:
            data = self._load_data(
                fp=data_path,
                size=num_samples,
                dtype=dtype,
                dim=sample_shape[0],
                delim=delim,
                ftype=SSIFileType[ftype],
            )

        ssi_stream = SSIStream(
            data=data,
            duration=duration,
            sample_shape=sample_shape,
            num_samples=num_samples,
            sample_rate=sample_rate,
            dtype=dtype,
            chunks=chunks,
            name=name,
            ext=ext,
        )
        ssi_stream.meta_data.expand(FileSSIStreamMetaData(delim=delim, ftype=ftype))
        return ssi_stream


# VIDEO
class _LazyArray(np.ndarray):
    """LazyArray class extending numpy.ndarray for video and audio loading."""

    # Rewrite as np array container instead of subclass https://numpy.org/devdocs/user/basics.dispatch.html
    # def __array__(self, dtype=None):
    #    return self.decord_reader.get_batch(range(self._num_samples)).asnumpy()

    def __init__(self, *args, **kwargs):
        super().__init__()

    def __new__(cls, decord_reader, shape: tuple, dtype: np.dtype):
<<<<<<< HEAD
        # buffer = mmap.mmap(
        #     -1, dtype.itemsize * math.prod(shape), access=mmap.ACCESS_READ
=======
        # Removed due to issues with low memory systems
        # buffer = mmap.mmap(
        #    -1, dtype.itemsize * math.prod(shape), access=mmap.ACCESS_READ
>>>>>>> a9c1cff9
        # )
        buffer = None
        obj = super().__new__(cls, shape, dtype=dtype, buffer=buffer)
        obj.decord_reader = decord_reader
        obj.start_idx = 0
        obj._num_samples = (
            shape[0] if isinstance(decord_reader, decord.VideoReader) else shape[-1]
        )
        return obj

    def __getitem__(self, index):
        if isinstance(index, slice):
            indices = list(range(index.start, index.stop))
            return self.decord_reader.get_batch(indices).asnumpy()
        else:
            return np.squeeze(self.decord_reader.get_batch([index]).asnumpy())


class _VideoFileHandler(IHandler):
    """Class for handling the loading and saving of video data."""

    default_ext = ".mp4"

    def _get_video_meta(self, fp) -> dict:
        """
        Get video metadata using ffprobe.

        Args:
            fp (Path): The file path of the video.

        Returns:
            dict: A dictionary containing video metadata.
        """
        ffprobe_cmd = [
            "ffprobe",
            "-v",
            "error",
            "-select_streams",
            "v:0",
            "-print_format",
            "json",
            "-show_streams",
            str(fp.resolve()),
        ]
        result = subprocess.run(ffprobe_cmd, capture_output=True, text=True)
        metadata = json.loads(result.stdout)
        return metadata

    def load(self, fp: Path, header_only: bool = False) -> Data:
        """
        Load video data from a file.

        Args:
            fp (Path): The file path of the video.
            header_only (bool): If true only the stream header will be loaded.

        Returns:
            Data: The loaded video data.

        Raises:
            FileNotFoundError: Error if the file does not exist

        """
        if not fp.exists():
            raise FileNotFoundError(fp)
        # meta information
        metadata = self._get_video_meta(fp)
        metadata = metadata["streams"][0]
        _width = metadata.get("width")
        _height = metadata.get("height")
        _sample_rate = metadata.get("avg_frame_rate")

        sample_shape = (1, _height, _width, 3)
        duration = int(float(metadata.get("duration")) * 1000)
        sample_rate = eval(_sample_rate) if _sample_rate is not None else None
        num_samples = int(metadata.get("nb_frames"))
        dtype = np.dtype(np.uint8)

        # file loading
        video_reader = decord.VideoReader(str(fp.resolve()), ctx=cpu(0))

        lazy_video_data = None
        if not header_only:
            lazy_video_data = _LazyArray(
                video_reader,
                shape=(num_samples,) + sample_shape[1:],
                dtype=dtype,
            )

        video_ = Video(
            data=lazy_video_data,
            name=fp.stem,
            ext=fp.suffix,
            duration=duration,
            sample_shape=sample_shape,
            num_samples=num_samples,
            sample_rate=sample_rate,
            dtype=dtype,
        )
        return video_

    def save(self, data: Video, fp: Path):
        """
        Save video data to a file.

        Args:
            data (Video): The video data to be saved.
            fp (Path): The file path for saving the data.
        """
        meta_data: StreamMetaData = data.meta_data
        # sample_rate = int(meta_data.sample_rate)
        sample_rate = meta_data.sample_rate
        file_path = str(fp.resolve())

        # TODO: when directly using data.data as a numpy array it is always filled with zeros.
        #  this is an issue with the current implementation of the numpy array buffer in _LazyArray()
        #  creating a list from a buffered array and the a numpy array again solves this problem, but is probably very slow and memory intensive.
        ffmpegio.video.write(
            file_path, sample_rate, np.asarray(list(data.data)), overwrite=True
        )


# AUDIO
class _AudioFileHandler(IHandler):
    """Class for handling the loading and saving of audio data."""

    default_ext = ".wav"

    def _get_audio_meta(self, fp: Path) -> dict:
        """
        Get audio metadata using ffprobe.

        Args:
            fp (Path): The file path of the audio.

        Returns:
            dict: A dictionary containing audio metadata.
        """
        ffprobe_cmd = [
            "ffprobe",
            "-v",
            "error",
            "-print_format",
            "json",
            "-show_streams",
            "-i",
            str(fp.resolve()),
        ]
        result = subprocess.run(ffprobe_cmd, capture_output=True, text=True)
        metadata = json.loads(result.stdout)
        return metadata

    def load(self, fp: Path, header_only: bool = False) -> Data:
        """
        Load audio data from a file.

        Args:
            fp (Path): The file path of the audio.
            header_only (bool): If true only the stream header will be loaded.


        Returns:
            Data: The loaded audio data.
        """
        # meta information
        stream_meta_data = self._get_audio_meta(fp)

        metadata = stream_meta_data["streams"][0]
        _channels = metadata.get("channels")
        _sample_rate = int(metadata.get("sample_rate"))
        _duration = int(float(metadata.get("duration")) * 1000)
        _num_samples = round(_duration * _sample_rate)

        sample_shape = (1, None, _channels)
        duration = _duration
        sample_rate = _sample_rate
        dtype = np.dtype(np.float32)
        num_samples = _num_samples

        # file loading
        lazy_audio_data = None
        if not header_only:
            audio_reader = decord.AudioReader(str(fp.resolve()), ctx=cpu(0))
            lazy_audio_data = _LazyArray(
                audio_reader, shape=audio_reader.shape, dtype=dtype
            )

        audio_ = Audio(
            data=lazy_audio_data,
            duration=duration,
            name=fp.stem,
            ext=fp.suffix,
            sample_shape=sample_shape,
            num_samples=num_samples,
            sample_rate=sample_rate,
            dtype=dtype,
        )
        return audio_

    def save(self, data: Audio, fp: Path):
        """
        Save audio data to a file.

        Args:
            data (Audio): The audio data to be saved.
            fp (Path): The file path for saving the data.
        """
        meta_data: StreamMetaData = data.meta_data
        ffmpegio.audio.write(
            str(fp.resolve()),
            int(meta_data.sample_rate),
            np.swapaxes(np.hstack(data.data), 0, -1),
            overwrite=True,
        )


class FileHandler(IHandler):
    """Class for handling different types of data files."""

    def _get_handler_for_fp(
        self, fp: Path
    ) -> Union[
        _AnnotationFileHandler,
        _SSIStreamFileHandler,
        _AudioFileHandler,
        _VideoFileHandler,
        _ImageFileHandler,
        _TextFileHandler,
    ]:
        """
        Get the appropriate handler for a given file.

        Args:
            fp (Path): The file path.

        Returns:
            IHandler: An instance of the appropriate data handler.
        """

        if not self.data_type:
            ext = fp.suffix[1:]
            if ext in ["annotation"]:
                return _AnnotationFileHandler()
            elif ext in ["stream"]:
                return _SSIStreamFileHandler()
            elif ext in ["wav", "mp3"]:
                return _AudioFileHandler()
            elif ext in ["mp4"]:
                return _VideoFileHandler()
            elif ext in [x[1:] for x in PILImage.registered_extensions()]:
                return _ImageFileHandler()
            elif ext in ["txt"]:
                return _TextFileHandler()
            else:
                raise ValueError(f"Unsupported file extension {fp.suffix}")
        else:
            # TODO provide option to load data with unknown extensions by specifying the datatype
            raise NotImplementedError

    def _get_handler_for_dtype(self, dtype):
        if dtype == Text:
            return _TextFileHandler()
        elif dtype == Image:
            return _ImageFileHandler()
        elif dtype == Video:
            return _VideoFileHandler()
        elif dtype == SSIStream:
            return _SSIStreamFileHandler()
        elif dtype == Audio:
            return _AudioFileHandler()
        elif (
            dtype == DiscreteAnnotation
            or dtype == ContinuousAnnotation
            or dtype == FreeAnnotation
        ):
            return _AnnotationFileHandler()
        raise NotImplementedError

    def _get_handler(self, fp: Path = None, dtype=None):

        # Prefer dtype if passed
        if dtype:
            return self._get_handler_for_dtype(dtype)
        # Try to infer handler form extension
        elif fp:
            return self._get_handler_for_fp(fp)
        return None

    def __init__(self, data_type: int = None):
        self.data_type = data_type

    def load(self, fp: Union[Path, str], header_only: bool = False, dtype=None) -> Data:
        """
        Load data from a file.

        Args:
            fp (Path): The file path.
            header_only (bool): If true only the stream header will be loaded.

        Returns:
            Data: The loaded data.
        """
        if isinstance(fp, str):
            fp = Path(fp)
        handler = self._get_handler(fp, dtype)
        data = handler.load(fp, header_only=header_only)
        data.meta_data.name = Path(fp).name
        data.meta_data.expand(FileMetaData(fp))
        return data

    def save(
        self,
        data: Stream,
        fp: Union[Path, str],
        overwrite: bool = True,
        dtype=None,
        *args,
        **kwargs,
    ):
        """
        Save data to a file.

        Args:
            data (Union[Annotation, SSIStream, Video, Audio]): The data to be saved.
            fp (Path): The file path for saving the data.
            overwrite (bool, optional): Whether to overwrite the file if it exists.
            *args: Variable length argument list.
             **kwargs: Arbitrary keyword arguments.

        Raises:
            FileExistsError: If the file already exists and overwrite is not allowed.
        """
        if isinstance(fp, str):
            fp = Path(fp)
        handler = self._get_handler(fp, dtype)

        if not fp.suffix:
            fp = fp.parent / (fp.name + handler.default_ext)
        if fp.exists() and not overwrite:
            raise FileExistsError(f"Cannot write {fp} because file already exists")
        return handler.save(data, fp)


if __name__ == "__main__":
    # Test cases...
    test_annotations = True
    test_streams = False
    test_static = False
    #base_dir = Path(r"/Users/dominikschiller/Work/local_nova_dir/test_files" )
    base_dir = Path("../../../test_files/")
    fh = FileHandler()

    """TESTCASE FOR ANNOTATIONS"""
    if test_annotations:

        # ascii read
        discrete_anno_ascii = fh.load(base_dir / "discrete_ascii.annotation")
        continuous_anno_ascii = fh.load(base_dir / "continuous_ascii.annotation")
        free_anno_ascii = fh.load(base_dir / "free_ascii.annotation")

        # binary read
        discrete_anno_binary = fh.load(base_dir / "discrete_binary.annotation")
        continuous_anno_binary = fh.load(base_dir / "continuous_binary.annotation")

        # ascii write
        fh.save(discrete_anno_ascii, base_dir / "new_discrete_ascii.annotation")
        fh.save(continuous_anno_ascii, base_dir / "new_continuous_ascii.annotation")
        fh.save(free_anno_ascii, base_dir / "new_free_ascii.annotation")

        # binary write
        fh.save(
            discrete_anno_binary,
            base_dir / "new_discrete_binary.annotation",
            ftype=SSIFileType.BINARY,
        )
        fh.save(
            continuous_anno_binary,
            base_dir / "new_continuous_binary.annotation",
            ftype=SSIFileType.BINARY,
        )

        from nova_utils.utils.anno_utils import resample
        sr = 10
        resampled = resample(continuous_anno_ascii.data, continuous_anno_ascii.annotation_scheme.sample_rate, sr)
        continuous_anno_binary.data = resampled
        continuous_anno_binary.annotation_scheme.sample_rate = sr
        fh.save(
            continuous_anno_binary,
            base_dir / "resampled_continuous_binary.annotation",
            ftype=SSIFileType.BINARY,
            )

        # verify
        discrete_anno_ascii_new = fh.load(base_dir / "new_discrete_ascii.annotation")
        continuous_anno_ascii_new = fh.load(
            base_dir / "new_continuous_ascii.annotation"
        )
        free_anno_ascii_new = fh.load(base_dir / "new_free_ascii.annotation")

        # binary read
        discrete_anno_binary_new = fh.load(base_dir / "new_discrete_binary.annotation")
        continuous_anno_binary_new = fh.load(
            base_dir / "new_continuous_binary.annotation"
        )

    """TESTCASE FOR STREAMS"""
    if test_streams:

        # ssistream read
        ssistream_ascii = fh.load(base_dir / "ascii.stream")
        ssistream_binary = fh.load(base_dir / "binary.stream")

        # Replace one dimension with random data
        new_data = ssistream_binary.data.copy()
        replacement_dimension = 0
        random_data = np.random.rand(new_data.shape[replacement_dimension])

        # Generate random data
        new_data[:, replacement_dimension] = random_data
        ssistream_binary.data = new_data
        ssistream_ascii.data = new_data

        # ssistream write
        fh.save(ssistream_ascii, base_dir / "new_ascii.stream", SSIFileType.ASCII)
        fh.save(ssistream_binary, base_dir / "new_binary.stream", SSIFileType.BINARY)

        # audio
        audio = fh.load(base_dir / "test_audio.wav")
        a = np.asarray(audio.data)
        # b = np.array([1,2,3])
        a = a.__array__()

        fh.save(audio, base_dir / "new_test_audio.wav")

        new_audio = fh.load(base_dir / "new_test_audio.wav")

        np.allclose(audio.data[0:10000], new_audio.data[0:10000])

        # video
        video = fh.load(base_dir / "test_video.mp4")
        a = video.data.array
        fh.save(video, base_dir / "new_test_video.mp4")

        new_video = fh.load(base_dir / "new_test_video.mp4")

        assert new_video.data[0:30].all() == video.data[0:30].all()
        breakpoint()

    """TESTCASE FOR STATIC DATA"""
    if test_static:
        image = fh.load(base_dir / "test_image.png")
        image.data = image.data[..., [2, 1, 0]]
        fh.save(image, fp=(base_dir / "test_image_bgr.png"))<|MERGE_RESOLUTION|>--- conflicted
+++ resolved
@@ -689,14 +689,9 @@
         super().__init__()
 
     def __new__(cls, decord_reader, shape: tuple, dtype: np.dtype):
-<<<<<<< HEAD
-        # buffer = mmap.mmap(
-        #     -1, dtype.itemsize * math.prod(shape), access=mmap.ACCESS_READ
-=======
         # Removed due to issues with low memory systems
         # buffer = mmap.mmap(
         #    -1, dtype.itemsize * math.prod(shape), access=mmap.ACCESS_READ
->>>>>>> a9c1cff9
         # )
         buffer = None
         obj = super().__new__(cls, shape, dtype=dtype, buffer=buffer)
